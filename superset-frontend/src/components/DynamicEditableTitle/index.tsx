/**
 * Licensed to the Apache Software Foundation (ASF) under one
 * or more contributor license agreements.  See the NOTICE file
 * distributed with this work for additional information
 * regarding copyright ownership.  The ASF licenses this file
 * to you under the Apache License, Version 2.0 (the
 * "License"); you may not use this file except in compliance
 * with the License.  You may obtain a copy of the License at
 *
 *   http://www.apache.org/licenses/LICENSE-2.0
 *
 * Unless required by applicable law or agreed to in writing,
 * software distributed under the License is distributed on an
 * "AS IS" BASIS, WITHOUT WARRANTIES OR CONDITIONS OF ANY
 * KIND, either express or implied.  See the License for the
 * specific language governing permissions and limitations
 * under the License.
 */

import React, {
  KeyboardEvent,
  useCallback,
  useEffect,
  useLayoutEffect,
  useRef,
  useState,
} from 'react';
import { css, SupersetTheme, t } from '@superset-ui/core';
import { Tooltip } from 'src/components/Tooltip';
import { useResizeDetector } from 'react-resize-detector';

export type DynamicEditableTitleProps = {
  title: string;
  placeholder: string;
  onSave: (title: string) => void;
  canEdit: boolean;
  label: string | undefined;
};

const titleStyles = (theme: SupersetTheme) => css`
  display: flex;
  font-size: ${theme.typography.sizes.xl}px;
  font-weight: ${theme.typography.weights.bold};
  overflow: hidden;
  text-overflow: ellipsis;
  white-space: nowrap;

  & .dynamic-title,
  & .dynamic-title-input {
    display: inline-block;
    max-width: 100%;
    overflow: hidden;
    text-overflow: ellipsis;
    white-space: nowrap;
  }

  & .dynamic-title {
    cursor: default;
  }
  & .dynamic-title-input {
    border: none;
    padding: 0;
    outline: none;

    &::placeholder {
      color: ${theme.colors.grayscale.light1};
    }
  }

  & .input-sizer {
    position: absolute;
    left: -9999px;
    display: inline-block;
  }
`;

export const DynamicEditableTitle = ({
  title = '',
  placeholder = '',
  onSave,
  canEdit,
  label,
}: DynamicEditableTitleProps) => {
  const [isEditing, setIsEditing] = useState(false);
  const [currentTitle, setCurrentTitle] = useState(title || '');
  const contentRef = useRef<HTMLInputElement>(null);
  const [showTooltip, setShowTooltip] = useState(false);

  const { width: inputWidth, ref: sizerRef } = useResizeDetector();
  const { width: containerWidth, ref: containerRef } = useResizeDetector({
    refreshMode: 'debounce',
  });

  useEffect(() => {
    setCurrentTitle(title);
  }, [title]);

  useEffect(() => {
    if (isEditing && contentRef?.current) {
      contentRef.current.focus();
      // move cursor and scroll to the end
      if (contentRef.current.setSelectionRange) {
        const { length } = contentRef.current.value;
        contentRef.current.setSelectionRange(length, length);
        contentRef.current.scrollLeft = contentRef.current.scrollWidth;
      }
    }
  }, [isEditing]);

  // a trick to make the input grow when user types text
  // we make additional span component, place it somewhere out of view and copy input
  // then we can measure the width of that span to resize the input element
  useLayoutEffect(() => {
    if (sizerRef?.current) {
      sizerRef.current.textContent = currentTitle || placeholder;
    }
  }, [currentTitle, placeholder, sizerRef]);

  useEffect(() => {
    if (
      contentRef.current &&
      contentRef.current.scrollWidth > contentRef.current.clientWidth
    ) {
      setShowTooltip(true);
    } else {
      setShowTooltip(false);
    }
  }, [inputWidth, containerWidth]);

  const handleClick = useCallback(() => {
    if (!canEdit || isEditing) {
      return;
    }
    setIsEditing(true);
  }, [canEdit, isEditing]);

<<<<<<< HEAD
=======
  // const handleBlur = useCallback(() => {
  //   if (!canEdit) {
  //     return;
  //   }
  //   const formattedTitle = currentTitle.trim();
  //   setCurrentTitle(formattedTitle);
  //   if (title !== formattedTitle) {
  //     onSave(formattedTitle);
  //   }
  //   setIsEditing(false);
  // }, [canEdit, currentTitle, onSave, title]);

>>>>>>> db051498
  const handleChange = useCallback((value: string) => {
    setCurrentTitle(value || '');
  }, []);

  const handleKeyPress = useCallback(
    (ev: KeyboardEvent<HTMLInputElement>) => {
      if (!canEdit) {
        return;
      }
      if (ev.key === 'Enter') {
        ev.preventDefault();
        contentRef.current?.blur();
      }
    },
    [canEdit],
  );

  const handleSave = useCallback(() => {
    const trimmedTitle = (currentTitle || '').trim();
    if (onSave) {
      onSave(trimmedTitle);
    }
    setIsEditing(false);
  }, [currentTitle, onSave]);

  return (
    <div css={titleStyles} ref={containerRef}>
      <Tooltip
        id="title-tooltip"
        title={showTooltip && currentTitle && !isEditing ? currentTitle : null}
      >
        {canEdit ? (
          <input
            data-test="editable-title-input"
            className="dynamic-title-input"
            aria-label={label ?? t('Title')}
            ref={contentRef}
            onChange={e => handleChange(e.target.value)}
            onBlur={handleSave}
            onClick={handleClick}
            onKeyPress={handleKeyPress}
            placeholder={placeholder}
            value={currentTitle}
            css={css`
              cursor: ${isEditing ? 'text' : 'pointer'};

              ${inputWidth &&
              inputWidth > 0 &&
              css`
                width: ${inputWidth + 1}px;
              `}
            `}
          />
        ) : (
          <span
            className="dynamic-title"
            aria-label={label ?? t('Title')}
            ref={contentRef}
            data-test="editable-title"
            role="button"
            tabIndex={0}
            onClick={() => setIsEditing(true)}
            onKeyDown={(e: React.KeyboardEvent) => {
              if (e.key === 'Enter' || e.key === ' ') {
                e.preventDefault();
                setIsEditing(true);
              }
            }}
          >
            {currentTitle || placeholder}
          </span>
        )}
      </Tooltip>
      <span ref={sizerRef} className="input-sizer" aria-hidden tabIndex={-1} />
    </div>
  );
};<|MERGE_RESOLUTION|>--- conflicted
+++ resolved
@@ -134,8 +134,6 @@
     setIsEditing(true);
   }, [canEdit, isEditing]);
 
-<<<<<<< HEAD
-=======
   // const handleBlur = useCallback(() => {
   //   if (!canEdit) {
   //     return;
@@ -148,7 +146,6 @@
   //   setIsEditing(false);
   // }, [canEdit, currentTitle, onSave, title]);
 
->>>>>>> db051498
   const handleChange = useCallback((value: string) => {
     setCurrentTitle(value || '');
   }, []);
