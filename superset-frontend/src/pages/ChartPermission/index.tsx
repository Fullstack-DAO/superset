import React, { useState, useEffect } from 'react';

import { useParams } from 'react-router-dom';

interface Collaborator {
  id: string;
  name: string;
  role: string;
}

const roles = ['可管理', '可编辑', '可阅读'];

const ChartPermission: React.FC = () => {
  const { id } = useParams<{ id: string }>();
  const [collaborators, setCollaborators] = useState<Collaborator[]>([]);
  const [loading, setLoading] = useState(true);
  const [error, setError] = useState<string | null>(null);

  useEffect(() => {
    // 模拟获取协作者数据
    const fetchCollaborators = async () => {
      try {
        setLoading(true);
        const response = await fetch(`/api/chart/permission/${id}`); // 替换为实际 API
        if (!response.ok) {
          throw new Error('Failed to fetch collaborators');
        }
        const data = await response.json();
        setCollaborators(data.collaborators);
      } catch (err) {
        setError('无法获取协作者数据');
      } finally {
        setLoading(false);
      }
    };

    fetchCollaborators();
  }, [id]);

  const handleRoleChange = (collaboratorId: string, newRole: string) => {
    setCollaborators(prev =>
      prev.map(c => (c.id === collaboratorId ? { ...c, role: newRole } : c)),
    );

    // 调用后端 API 更新权限
    fetch(`/api/chart/permission/${id}/update`, {
      method: 'POST',
      headers: { 'Content-Type': 'application/json' },
      body: JSON.stringify({ collaboratorId, newRole }),
    }).catch(err => console.error('Failed to update role:', err));
  };

  const handleAddCollaborator = () => {
    // 示例：添加协作者的逻辑
    const newCollaborator = {
      id: `${Date.now()}`,
      name: '新协作者',
      role: '可阅读',
    };
    setCollaborators(prev => [...prev, newCollaborator]);

    // 调用后端 API 添加协作者
    fetch(`/api/chart/permission/${id}/add`, {
      method: 'POST',
      headers: { 'Content-Type': 'application/json' },
      body: JSON.stringify(newCollaborator),
    }).catch(err => console.error('Failed to add collaborator:', err));
  };

  if (loading) {
    return <div>加载中...</div>;
  }

  if (error) {
    return <div>{error}</div>;
  }

  return (
    <div className="chart-permission-container">
      <h2>管理协作者</h2>
      <ul>
        {collaborators.map(collaborator => (
          <li key={collaborator.id} className="collaborator-item">
            <span className="collaborator-name">{collaborator.name}</span>
            <select
              value={collaborator.role}
              onChange={e => handleRoleChange(collaborator.id, e.target.value)}
            >
              {roles.map(role => (
                <option key={role} value={role}>
                  {role}
                </option>
              ))}
            </select>
          </li>
        ))}
      </ul>
<<<<<<< HEAD
      <button type="button" onClick={handleAddCollaborator}>
=======
      <button
        type="button"  // 添加 type 属性
        onClick={handleAddCollaborator}
      >
>>>>>>> db051498
        添加协作者
      </button>
    </div>
  );
};

export default ChartPermission;<|MERGE_RESOLUTION|>--- conflicted
+++ resolved
@@ -95,14 +95,10 @@
           </li>
         ))}
       </ul>
-<<<<<<< HEAD
-      <button type="button" onClick={handleAddCollaborator}>
-=======
       <button
         type="button"  // 添加 type 属性
         onClick={handleAddCollaborator}
       >
->>>>>>> db051498
         添加协作者
       </button>
     </div>
